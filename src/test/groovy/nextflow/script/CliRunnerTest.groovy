/*
 * Copyright (c) 2012, the authors.
 *
 *   This file is part of 'Nextflow'.
 *
 *   Nextflow is free software: you can redistribute it and/or modify
 *   it under the terms of the GNU General Public License as published by
 *   the Free Software Foundation, either version 3 of the License, or
 *   (at your option) any later version.
 *
 *   Nextflow is distributed in the hope that it will be useful,
 *   but WITHOUT ANY WARRANTY; without even the implied warranty of
 *   MERCHANTABILITY or FITNESS FOR A PARTICULAR PURPOSE.  See the
 *   GNU General Public License for more details.
 *
 *   You should have received a copy of the GNU General Public License
 *   along with Nextflow.  If not, see <http://www.gnu.org/licenses/>.
 */

package nextflow.script
import groovyx.gpars.dataflow.DataflowQueue
import groovyx.gpars.dataflow.DataflowVariable
import groovyx.gpars.dataflow.DataflowWriteChannel
import nextflow.exception.MissingLibraryException
import spock.lang.Specification
/**
 *
 * @author Paolo Di Tommaso <paolo.ditommaso@gmail.com>
 */
class CliRunnerTest extends Specification {

    def 'test task' () {

        setup:
        def runner = new CliRunner([process:[executor:'nope']])

        /*
         * Test a task with a very simple body.
         * For testing purposes the processor just return the script itself as result
         */
        when:
        def script =
            """
            process sayHello  {
                "echo Hello world"
            }
            """

        runner.execute(script)

        // when no outputs are specified, the 'stdout' is the default output
        then:
        runner.result instanceof DataflowVariable
        runner.result.val == "echo Hello world"


    }


    def testProcessorConfig() {

        /*
         * test that the *instanceType* attribute is visible in the taskConfig object
         */
        when:
        def runner = new CliRunner( process: [executor:'nope', instanceType:'alpha'] )
        def script =
            '''
            process simpleTask  {
                input:
                val x from 1
                output:
                stdout into result

                """echo $x"""
            }

            '''
        runner.execute(script)
        then:
        runner.getScript().getTaskProcessor().taskConfig.name == 'simpleTask'
        runner.getScript().getTaskProcessor().taskConfig.instanceType == 'alpha'


        /*
         * test that the *instanceType* property defined by the task (beta)
         * override the one define in the main config (alpha)
         */
        when:
        def runner2 = new CliRunner( process: [executor:'nope', instanceType:'alpha'] )
        def script2 =
            '''
            process otherTask  {
                instanceType 'beta'
                input:
                val x from 1
                output:
                stdout result

                """echo $x"""
            }

            '''
        runner2.execute(script2)

        then:
        runner2.getScript().getTaskProcessor().taskConfig.name == 'otherTask'
        runner2.getScript().getTaskProcessor().taskConfig.instanceType == 'beta'

    }


    def 'test task with assignment' () {
        setup:
        def runner = new CliRunner( executor: 'nope' )

        when:
        def script =
            '''
            process task2  {
                input:
                val x from 1
                val y from ([3])
                output:
                stdout result

                """echo $x - $y"""
            }

            '''
        runner.execute(script)

        then:
        runner.getResult().val == 'echo 1 - 3'
        runner.getScript().getTaskProcessor().getName() == 'task2'
        runner.getScript().getTaskProcessor().taskConfig.name == 'task2'
        runner.getScript().getTaskProcessor().taskConfig.inputs[0].inChannel.getVal() == 1
        runner.getScript().getTaskProcessor().taskConfig.inputs[1].inChannel instanceof DataflowQueue
        runner.getScript().getTaskProcessor().taskConfig.outputs[0].outChannel instanceof DataflowWriteChannel
    }


    def 'test task echo' () {

        setup:
        def runner = new CliRunner( executor: 'nope' )

        when:
        def script =
            '''
            process test  {
                input:
                val x from 1
                output:
                stdout result

                "echo $x"
            }
            '''
        runner.execute(script)

        then:
        runner.getResult().val == 'echo 1'
        runner.script.taskProcessor.taskConfig.name == 'test'

    }



    def 'test task variables' () {


        setup:
        def runner = new CliRunner( executor: 'nope' )

        def script = '''
            X = 1
            Y = 2
            process test {
                input:
                val Y

                "$X-$Y-3"
            }

            '''


        expect:
        runner.execute(script).val == '1-2-3'

    }

    def 'test task variables 2' () {


        setup:
        def runner = new CliRunner( executor: 'nope' )

        def script = '''
            X = 1
            Y = 2
            process test {
                input:
                val Y

<<<<<<< HEAD
                "$X-$Y-3"
=======
                exec:
                def Z = 3
                "$X-$Y-$Z"
>>>>>>> 81295f1d
            }

            '''

        expect:
        runner.execute(script).val == '1-2-3'

    }

<<<<<<< HEAD
    def 'test task variables 2' () {
=======

    def 'test task out file' () {
>>>>>>> 81295f1d


        setup:
        def runner = new CliRunner( executor: 'nope' )

        def script = '''
<<<<<<< HEAD
            X = 1
            Y = 2
            process test {
                input:
                val Y

                exec:
                def Z = 3
                "$X-$Y-$Z"
=======
            X = file('filename')
            process test {
                input:
                file X

                "cat $X"
>>>>>>> 81295f1d
            }

            '''

        expect:
<<<<<<< HEAD
        runner.execute(script).val == '1-2-3'
=======
        runner.execute(script).val == 'cat filename'
>>>>>>> 81295f1d

    }

    def 'test version' () {

        when:
        def opt = CliRunner.parseMainArgs('-v')

        then:
        assert opt.version

    }

    def 'test help' () {

        when:
        def opt = CliRunner.parseMainArgs('-h')

        then:
        assert opt.help

    }


    def 'test usage' () {

        when:
        CliRunner.parseMainArgs([] as String)
        CliRunner.jcommander.usage()

        then:
        noExceptionThrown()

    }



    def 'buildConfigObject' () {

        setup:
        def env = [PATH:'/local/bin', HOME:'/home/my']

        when:
        def config = CliRunner.buildConfig0(env,null)

        then:
        ('PATH' in config.env )
        ('HOME' in config.env )
        !('XXX' in config.env )

        config.env.PATH == '/local/bin'
        config.env.HOME == '/home/my'

    }

    def 'buildConfigObject 2 ' () {

        setup:
        def env = [HOME:'/home/my', PATH:'/local/bin', 'dot.key.name':'any text']

        def text1 = '''
        task { field1 = 1; field2 = 'hola'; }
        env { alpha = 'a1'; beta  = 'b1'; HOME="$HOME:/some/path"; }
        '''

        def text2 = '''
        task { field2 = 'Hello' }
        env { beta = 'b2'; delta = 'd2'; HOME="$HOME:/local/path"; XXX="$PATH:/xxx"; YYY = "$XXX:/yyy"; WWW = "${WWW?:''}:value"   }
        '''

        when:
        def config1 = CliRunner.buildConfig0(env, [text1])
        def config2 = CliRunner.buildConfig0(env, [text1, text2])

        // note: configuration object can be modified like any map
        config2.env ['ZZZ'] = '99'

        then:
        config1.task.field1 == 1
        config1.task.field2 == 'hola'
        config1.env.HOME == '/home/my:/some/path'
        config1.env.PATH == '/local/bin'
        config1.env.'dot.key.name' == 'any text'

        config2.task.field1 == 1
        config2.task.field2 == 'Hello'
        config2.env.alpha == 'a1'
        config2.env.beta == 'b2'
        config2.env.delta == 'd2'
        config2.env.HOME == '/home/my:/local/path'
        config2.env.XXX == '/local/bin:/xxx'
        config2.env.PATH == '/local/bin'
        config2.env.YYY == '/local/bin:/xxx:/yyy'
        config2.env.ZZZ == '99'
        config2.env.WWW == ':value'

    }

    def 'buildConfigObject 3 ' () {

        setup:
        def env = [HOME:'/home/my', PATH:'/local/bin', 'dot.key.name':'any text']

        def text1 = '''
        task { field1 = 1; field2 = 'hola'; }
        env { alpha = 'a1'; beta  = 'b1'; HOME="$HOME:/some/path"; }
        params { demo = 1   }
        '''


        when:
        def config1 = CliRunner.buildConfig0(env, [text1])

        then:
        config1.task.field1 == 1
        config1.task.field2 == 'hola'
        config1.env.HOME == '/home/my:/some/path'
        config1.env.PATH == '/local/bin'
        config1.env.'dot.key.name' == 'any text'

        config1.params.demo == 1


    }


    def 'test validateConfigFiles '() {
        when:
        def files = CliRunner.validateConfigFiles(['file1','file2'])

        then:
        thrown(CliRunner.CliArgumentException)

        when:
        def f1 = File.createTempFile('file1','x').absoluteFile
        def f2 = File.createTempFile('file1','x').absoluteFile
        files = CliRunner.validateConfigFiles([f1.toString(), f2.toString()])

        then:
        files == [f1, f2]

        cleanup:
        f1?.delete()
        f2?.delete()

    }


    def 'test config to map ' () {

        setup:
        def config = new ConfigSlurper().parse( 'task {field1=1; field2="two"}; env { x = 99 } ' )

        when:
        def map = CliRunner.configToMap(config)
        map.env.PATH = '/local/bin'

        then:
        map.task.field1 == 1
        map.task.field2 == "two"
        map.env.x == 99
        map.env.y == null
        map.env.PATH == '/local/bin'

    }


    def 'test parseValue' () {

        expect:
        CliRunner.parseValue(str) == value

        where:
        str         | value
        'hola'      | 'hola'
        '1'         | 1
        "${Long.MAX_VALUE}" | Long.MAX_VALUE
        'True'      | true
        'False'     | false
        "10.2"      | 10.2

    }


    def 'test normalize cmdline' () {

        expect:
        CliRunner.normalizeArgs('a','-bb','-ccc','dddd') == ['a','-bb','-ccc','dddd']
        CliRunner.normalizeArgs('a','-bb','-ccc','-resume', 'last') == ['a','-bb','-ccc','-resume','last']
        CliRunner.normalizeArgs('a','-bb','-ccc','-resume') == ['a','-bb','-ccc','-resume','last']
        CliRunner.normalizeArgs('a','-bb','-ccc','-resume','1d2c942a-345d-420b-b7c7-18d90afc6c33', 'zzz') == ['a','-bb','-ccc','-resume','1d2c942a-345d-420b-b7c7-18d90afc6c33', 'zzz']

        CliRunner.normalizeArgs('x','-test') == ['x','-test','%all']
        CliRunner.normalizeArgs('x','-test','alpha') == ['x','-test','alpha']
        CliRunner.normalizeArgs('x','-test','-other') == ['x','-test','%all','-other']

        CliRunner.normalizeArgs('--alpha=1') == ['--alpha=1']
        CliRunner.normalizeArgs('--alpha','1') == ['--alpha=1']
        CliRunner.normalizeArgs('-x', '1', 'script.nf', '--long', 'v1', '--more', 'v2', '--flag') == ['-x','1','script.nf','--long=v1','--more=v2','--flag=true']

        CliRunner.normalizeArgs('-x', '1', '-process.alpha','2', '3') == ['-x', '1', '-process.alpha=2', '3']
        CliRunner.normalizeArgs('-x', '1', '-process.echo') == ['-x', '1', '-process.echo=true']


        CliRunner.normalizeArgs('-x', '1', '-that.alpha','2', '3') == ['-x', '1', '-that.alpha','2', '3']
    }



    def testAddLibPath() {

        setup:
        def path1 = File.createTempDir()
        def path2 = File.createTempDir()
        def jar1 = new File(path2, 'lib1.jar'); jar1.createNewFile()
        def jar2 = new File(path2, 'lib2.jar'); jar2.createNewFile()

        when:
        def runner = new CliRunner()
        runner.addLibPaths( path1 )
        then:
        runner.libraries == [ path1 ]


        when:
        runner = new CliRunner()
        runner.addLibPaths( path2 )
        then:
        runner.libraries == [ path2, jar1, jar2 ]


        cleanup:
        path1.deleteDir()
        path2.deleteDir()

    }


    def testSetLibPath() {


        setup:
        def path1 = File.createTempDir()
        def path2 = File.createTempDir()
        def jar1 = new File(path2, 'lib1.jar'); jar1.createNewFile()
        def jar2 = new File(path2, 'lib2.jar'); jar2.createNewFile()

        when:
        def runner = new CliRunner()
        runner.setLibPath(jar1.toString())
        then:
        runner.libraries == [ jar1 ]

        when:
        runner = new CliRunner()
        runner.libPath = "${jar1}:${jar2}"
        then:
        runner.libraries == [ jar1, jar2 ]


        when:
        runner = new CliRunner()
        runner.setLibPath('some/lib.jar')

        then:
        thrown(MissingLibraryException)

        cleanup:
        path1.deleteDir()
        path2.deleteDir()


    }


//    def test() {
//
//        when:
//        def cfg = new ConfigSlurper()
//        //cfg.setBinding(binding)
//        def result = cfg.parse('''
//            X = 1
//            Z = "$Y"
//            ''')
//
//        then:
//        result.get('X') == 1
//        result.Z == ''
//
//    }


}<|MERGE_RESOLUTION|>--- conflicted
+++ resolved
@@ -204,13 +204,9 @@
                 input:
                 val Y
 
-<<<<<<< HEAD
-                "$X-$Y-3"
-=======
                 exec:
                 def Z = 3
                 "$X-$Y-$Z"
->>>>>>> 81295f1d
             }
 
             '''
@@ -220,46 +216,26 @@
 
     }
 
-<<<<<<< HEAD
-    def 'test task variables 2' () {
-=======
 
     def 'test task out file' () {
->>>>>>> 81295f1d
 
 
         setup:
         def runner = new CliRunner( executor: 'nope' )
 
         def script = '''
-<<<<<<< HEAD
-            X = 1
-            Y = 2
-            process test {
-                input:
-                val Y
-
-                exec:
-                def Z = 3
-                "$X-$Y-$Z"
-=======
             X = file('filename')
             process test {
                 input:
                 file X
 
                 "cat $X"
->>>>>>> 81295f1d
             }
 
             '''
 
         expect:
-<<<<<<< HEAD
-        runner.execute(script).val == '1-2-3'
-=======
         runner.execute(script).val == 'cat filename'
->>>>>>> 81295f1d
 
     }
 
