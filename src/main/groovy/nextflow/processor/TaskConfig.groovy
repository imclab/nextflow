/*
 * Copyright (c) 2013-2014, Centre for Genomic Regulation (CRG).
 * Copyright (c) 2013-2014, Paolo Di Tommaso and the respective authors.
 *
 *   This file is part of 'Nextflow'.
 *
 *   Nextflow is free software: you can redistribute it and/or modify
 *   it under the terms of the GNU General Public License as published by
 *   the Free Software Foundation, either version 3 of the License, or
 *   (at your option) any later version.
 *
 *   Nextflow is distributed in the hope that it will be useful,
 *   but WITHOUT ANY WARRANTY; without even the implied warranty of
 *   MERCHANTABILITY or FITNESS FOR A PARTICULAR PURPOSE.  See the
 *   GNU General Public License for more details.
 *
 *   You should have received a copy of the GNU General Public License
 *   along with Nextflow.  If not, see <http://www.gnu.org/licenses/>.
 */

package nextflow.processor
import groovy.util.logging.Slf4j
import nextflow.script.BaseScript
import nextflow.script.EachInParam
import nextflow.script.EnvInParam
import nextflow.script.FileInParam
import nextflow.script.FileOutParam
import nextflow.script.FileSharedParam
import nextflow.script.InParam
import nextflow.script.InputsList
import nextflow.script.OutParam
import nextflow.script.OutputsList
import nextflow.script.SetInParam
import nextflow.script.SetOutParam
import nextflow.script.SharedParam
import nextflow.script.StdInParam
import nextflow.script.StdOutParam
import nextflow.script.ValueInParam
import nextflow.script.ValueOutParam
import nextflow.script.ValueSharedParam
import nextflow.util.Duration
import nextflow.util.HashMode
import nextflow.util.MemoryUnit
import nextflow.util.ReadOnlyMap
/**
 * Holds the task configuration properties
 *
 * @author Paolo Di Tommaso <paolo.ditommaso@gmail.com>
 */
@Slf4j
class TaskConfig implements Map<String,Object> {

    private static final transient BOOL_YES = ['true','yes','on']

    private static final transient BOOL_NO = ['false','no','off']

    private static final transient DEFAULT_SHELL = ['/bin/bash','-ue']

    @Delegate
    protected final Map<String,Object> configProperties

    private final BaseScript ownerScript

    /**
     * Initialize the taskConfig object with the defaults values
     *
     * @param script The owner {@code BaseScript} configuration object
     * @param important The values specified by this map won't be overridden by attributes
     *      having the same name defined at the task level
     */
    TaskConfig( BaseScript script, Map important = null ) {

        ownerScript = script

        // parse the attribute as List before adding it to the read-only list
        if( important?.containsKey('module') ) {
            important.module = parseModuleString(important.module)
        }

        configProperties = important ? new ReadOnlyMap(important) : new LinkedHashMap()
        configProperties.with {
            echo = false
            undef = false
            cacheable = true
            shell = (TaskConfig.DEFAULT_SHELL)
            validExitStatus = [0]
            inputs = new InputsList()
            outputs = new OutputsList()
            maxRetries = 1
            maxErrors = 3
        }

        configProperties.errorStrategy = ErrorStrategy.TERMINATE
    }

    /* Only for testing purpose */
    protected TaskConfig( Map delegate ) {
        configProperties = delegate
    }

    protected TaskConfig( TaskConfig cfg ) {
        configProperties = cfg
        ownerScript = cfg.@ownerScript
        log.trace "TaskConfig >> ownerScript: $ownerScript"
    }

    private boolean toBool( value )  {
        if( value instanceof Boolean ) {
            configProperties.echo = value.booleanValue()
        }
        else if( value != null && value.toString().toLowerCase() in BOOL_YES ) {
            configProperties.echo = true
        }
        else {
            configProperties.echo = false
        }
    }

    @Override
    def boolean containsKey(Object name) {
        return configProperties.containsKey(name)
    }

    def methodMissing( String name, def args ) {

        if( args instanceof Object[] ) {
            if( args.size()==1 ) {
                configProperties[ name ] = args[0]
            }
            else {
                configProperties[ name ] = args.toList()
            }
        }
        else {
            configProperties[ name ] = args
        }

        return this
    }

    Object get( Object name ) {

        switch( name ) {
            case 'cacheable':
                return isCacheable()

            case 'errorStrategy':
                return getErrorStrategy()

            case 'shell':
                return getShell()

            default:
                return configProperties.get(name)
        }
    }

    @groovy.transform.PackageScope
    BaseScript getOwnerScript() { ownerScript }

    /**
     * Type shortcut to {@code #configProperties.inputs}
     */
    InputsList getInputs() {
        return configProperties.inputs
    }

    /**
     * Type shortcut to {@code #configProperties.outputs}
     */
    OutputsList getOutputs() {
        return configProperties.outputs
    }

    List getSharedDefs () {
        configProperties.inputs.findAll { it instanceof SharedParam }
    }

    boolean getEcho() {
        configProperties.echo
    }

    @Deprecated
    boolean getMerge() {
        configProperties.merge?.toString() in BOOL_YES
    }

    void setEcho( Object value ) {
        configProperties.echo = toBool(value)
    }

    TaskConfig echo( def value ) {
        setEcho(value)
        return this
    }

    void setUndef( def value ) {
        configProperties.undef = toBool(value)
    }

    TaskConfig undef( def value ) {
        configProperties.undef = toBool(value)
        return this
    }

    boolean getUndef() {
        configProperties.undef
    }

    /// input parameters

    InParam _in_val( obj ) {
        new ValueInParam(this).bind(obj)
    }

    InParam _in_file( obj ) {
        new FileInParam(this).bind(obj)
    }

    InParam _in_each( obj ) {
        new EachInParam(this).bind(obj)
    }

    InParam _in_set( Object... obj ) {
        new SetInParam(this).bind(obj)
    }

    InParam _in_stdin( obj = null ) {
        def result = new StdInParam(this)
        if( obj ) result.bind(obj)
        result
    }

    InParam _in_env( obj ) {
        new EnvInParam(this).bind(obj)
    }


    /// output parameters

    OutParam _out_val( Object obj ) {
        new ValueOutParam(this).bind(obj)
    }


    OutParam _out_file( Object obj ) {
        def result = obj == '-' ? new StdOutParam(this) : new FileOutParam(this)
        result.bind(obj)
    }

    OutParam _out_set( Object... obj ) {
        new SetOutParam(this) .bind(obj)
    }

    OutParam _out_stdout( obj = null ) {
        def result = new StdOutParam(this).bind('-')
        if( obj ) result.into(obj)
        result
    }

    /// shared parameters

    SharedParam _share_val( def obj )  {
        new ValueSharedParam(this).bind(obj) as SharedParam
    }

    SharedParam _share_file( def obj )  {
        new FileSharedParam(this).bind(obj) as SharedParam
    }


    /**
     * Defines a special *dummy* input parameter, when no inputs are
     * provided by the user for the current task
     */
    def void fakeInput() {
        new ValueInParam(this).from(true).bind('$')
    }

    def void fakeOutput( target ) {
        new StdOutParam(this).bind('-').into(target)
    }


    ErrorStrategy getErrorStrategy() {
        switch( configProperties.errorStrategy ) {
            case CharSequence:
                return configProperties.errorStrategy.toUpperCase() as ErrorStrategy
            case ErrorStrategy:
                return configProperties.errorStrategy
            case null:
                return null
            default:
                throw new IllegalArgumentException("Not a valid 'ErrorStrategy' value: ${configProperties.errorStrategy}")
        }
    }


    /**
     * The max memory allow to be used to the job
     *
     * @param mem0 The maximum amount of memory expressed as string value,
     *              accepted units are 'B', 'K', 'M', 'G', 'T', 'P'. So for example
     *              {@code maxMemory '100M'}, {@code maxMemory '2G'}, etc.
     */
    TaskConfig maxMemory( Object mem0 ) {
        assert mem0

        configProperties.maxMemory = (mem0 instanceof MemoryUnit) ? mem0 : new MemoryUnit(mem0.toString())

        return this
    }

    /**
     * The max duration time allowed for the job to be executed.
     *
     * @param duration0 The max allowed time expressed as duration string, Accepted units are 'min', 'hour', 'day'.
     *                  For example {@code maxDuration '30 min'}, {@code maxDuration '10 hour'}, {@code maxDuration '2 day'}
     */
    TaskConfig maxDuration( Object duration0 ) {
        assert duration0

        configProperties.maxDuration = (duration0 instanceof Duration) ? duration0 : new Duration(duration0.toString())

        return this
    }


    TaskConfig validExitStatus( Object values ) {

        if( values instanceof List ) {
            configProperties.validExitStatus = values
        }
        else {
            configProperties.validExitStatus = [values]
        }

        return this
    }

    List<Integer> getValidExitStatus() { configProperties.validExitStatus }

    boolean isCacheable() {
        def value = configProperties.cache
        if( value == null )
            return true

        if( value instanceof Boolean )
            return value

        if( value instanceof String && value in BOOL_NO )
            return false

        return true
    }

    HashMode getHashMode() {
        configProperties.cache == 'deep' ? HashMode.DEEP : HashMode.STANDARD
    }

    int getMaxRetries() {
        configProperties.maxRetries ? configProperties.maxRetries as int : 0
    }

    int getMaxErrors() {
        configProperties.maxErrors ? configProperties.maxErrors as int : 0
    }

<<<<<<< HEAD
    TaskConfig module( moduleName ) {
        // when no name is provided, just exit
        if( !moduleName )
            return this

        def list = parseModuleString(moduleName, configProperties.module)
        configProperties.put('module', list)
        return this
    }

    private List<String> parseModuleString( value, current = null) {

        // if no modules list exist create it
        List<String> copy

        // normalize the current value to a list
        // note: any value that is not a list is discarded
        if( current instanceof List )
            copy = new ArrayList<>(current)
        else
            copy = []

        // parse the module list
        if( value instanceof List )
            copy.addAll(value)
        else if( value instanceof String && value.contains(':'))
            for( String it : value.split(':') ) { copy.add(it) }
        else
            copy.add( value.toString() )

        return copy
    }

    List<String> getModule() {
        def result = configProperties.module
        if( result instanceof String ) {
            result = configProperties.module = parseModuleString(result)
        }
        (List<String>) result
    }

=======
    List<String> getShell() {
        final value = configProperties.shell
        if( !value )
            return DEFAULT_SHELL

        if( value instanceof List )
            return value

        if( value instanceof CharSequence )
            return [ value.toString() ]

        throw new IllegalArgumentException("Not a valid 'shell' configuration value: ${value}")
    }
>>>>>>> c076847a

}<|MERGE_RESOLUTION|>--- conflicted
+++ resolved
@@ -366,7 +366,6 @@
         configProperties.maxErrors ? configProperties.maxErrors as int : 0
     }
 
-<<<<<<< HEAD
     TaskConfig module( moduleName ) {
         // when no name is provided, just exit
         if( !moduleName )
@@ -408,7 +407,6 @@
         (List<String>) result
     }
 
-=======
     List<String> getShell() {
         final value = configProperties.shell
         if( !value )
@@ -422,6 +420,5 @@
 
         throw new IllegalArgumentException("Not a valid 'shell' configuration value: ${value}")
     }
->>>>>>> c076847a
 
 }